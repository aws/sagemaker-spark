#!/usr/bin/env python
from __future__ import print_function
import os
import shutil
import subprocess
import sys
from setuptools import setup


<<<<<<< HEAD
VERSION = "1.1.5"
=======
VERSION = "1.2.0"
>>>>>>> f8151f72

TEMP_PATH = "deps"
JARS_TARGET = os.path.join(TEMP_PATH, "jars")

in_sagemaker_sdk = os.path.isfile("../sagemaker-spark-sdk/build.sbt")


try:  # noqa
    if in_sagemaker_sdk:
        try:
            os.mkdir(TEMP_PATH)
        except OSError:
            print("Could not create dir {0}".format(TEMP_PATH), file=sys.stderr)
            exit(1)

        p = subprocess.Popen("sbt printClasspath".split(),
                             stdout=subprocess.PIPE,
                             stderr=subprocess.PIPE,
                             cwd="../sagemaker-spark-sdk/")

        output, errors = p.communicate()

        classpath = []
        # Java Libraries to include.
        java_libraries = ['aws', 'sagemaker', 'hadoop', 'htrace']
        for line in output.decode('utf-8').splitlines():
            path = str(line.strip())
            if path.endswith(".jar") and os.path.exists(path):
                jar = os.path.basename(path).lower()
                if any(lib in jar for lib in java_libraries):
                    classpath.append(path)

        os.mkdir(JARS_TARGET)
        for jar in classpath:
            target_path = os.path.join(JARS_TARGET, os.path.basename(jar))
            if not os.path.exists(target_path):
                shutil.copy(jar, target_path)

        if len(classpath) == 0:
            print("Failed to retrieve the jar classpath. Can't package")
            exit(-1)
    else:
        if not os.path.exists(JARS_TARGET):
            print("You need to be in the sagemaker-pyspark-sdk root folder to package",
                  file=sys.stderr)
            exit(-1)

    setup(
        name="sagemaker_pyspark",
        version=VERSION,
        description="Amazon SageMaker PySpark Bindings",
        author="Amazon Web Services",
        url="https://github.com/aws/sagemaker-spark",
        license="Apache License 2.0",
        zip_safe=False,

        packages=["sagemaker_pyspark",
                  "sagemaker_pyspark.algorithms",
                  "sagemaker_pyspark.transformation",
                  "sagemaker_pyspark.transformation.deserializers",
                  "sagemaker_pyspark.transformation.serializers",
                  "sagemaker_pyspark.jars",
                  "sagemaker_pyspark.licenses"],

        package_dir={
            "sagemaker_pyspark": "src/sagemaker_pyspark",
            "sagemaker_pyspark.jars": "deps/jars",
            "sagemaker_pyspark.licenses": "licenses"
        },
        include_package_data=True,

        package_data={
            "sagemaker_pyspark.jars": ["*.jar"],
            "sagemaker_pyspark.licenses": ["*.txt"]
        },

        scripts=["bin/sagemakerpyspark-jars", "bin/sagemakerpyspark-emr-jars"],

        install_requires=[
            "pyspark",
            "numpy",
        ],

        setup_requires=["pyspark", "pypandoc", "pytest-runner", "numpy"],
        tests_require=["pytest", "pytest-cov", "pytest-xdist", "coverage", "teamcity-messages"]

    )

finally:
    if in_sagemaker_sdk:
        if os.path.exists(JARS_TARGET):
            shutil.rmtree(JARS_TARGET)

        if os.path.exists(TEMP_PATH):
            os.rmdir(TEMP_PATH)<|MERGE_RESOLUTION|>--- conflicted
+++ resolved
@@ -7,11 +7,7 @@
 from setuptools import setup
 
 
-<<<<<<< HEAD
-VERSION = "1.1.5"
-=======
 VERSION = "1.2.0"
->>>>>>> f8151f72
 
 TEMP_PATH = "deps"
 JARS_TARGET = os.path.join(TEMP_PATH, "jars")
