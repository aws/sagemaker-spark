--- conflicted
+++ resolved
@@ -91,14 +91,8 @@
             "numpy",
         ],
 
-<<<<<<< HEAD
         setup_requires=["pyspark>=2.3.2", "pypandoc", "pytest-runner", "numpy"],
-        tests_require=["pytest", "pytest-cov", "pytest-xdist", "coverage", "teamcity-messages"]
-=======
-        setup_requires=["pyspark", "pypandoc", "pytest-runner", "numpy"],
         tests_require=["pytest", "pytest-cov", "pytest-xdist", "coverage"]
->>>>>>> 71691fe6
-
     )
 
 finally:
